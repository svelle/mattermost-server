--- conflicted
+++ resolved
@@ -501,12 +501,8 @@
 		"allowed_themes":          len(cfg.ThemeSettings.AllowedThemes),
 	})
 
-<<<<<<< HEAD
-	a.SendDiagnostic(TRACK_CONFIG_OAUTH, map[string]interface{}{
+	s.SendDiagnostic(TRACK_CONFIG_OAUTH, map[string]interface{}{
 		"enable_github":    cfg.GitHubSettings.Enable,
-=======
-	s.SendDiagnostic(TRACK_CONFIG_OAUTH, map[string]interface{}{
->>>>>>> bd6149b0
 		"enable_gitlab":    cfg.GitLabSettings.Enable,
 		"enable_google":    cfg.GoogleSettings.Enable,
 		"enable_office365": cfg.Office365Settings.Enable,
