// Copyright (c) 2017-present Mattermost, Inc. All Rights Reserved.
// See License.txt for license information.

package app

import (
	"bytes"
	"encoding/json"
	"fmt"
	"image"
	"image/color"
	"image/png"
	"io/ioutil"
	"os"
	"path/filepath"
	"strings"
	"testing"
	"time"

	"github.com/mattermost/mattermost-server/model"
	"github.com/mattermost/mattermost-server/plugin"
	"github.com/mattermost/mattermost-server/services/mailservice"
	"github.com/stretchr/testify/assert"
	"github.com/stretchr/testify/require"
)

func setupPluginApiTest(t *testing.T, pluginCode string, pluginManifest string, pluginId string, app *App) {
	pluginDir, err := ioutil.TempDir("", "")
	require.NoError(t, err)
	webappPluginDir, err := ioutil.TempDir("", "")
	require.NoError(t, err)
	defer os.RemoveAll(pluginDir)
	defer os.RemoveAll(webappPluginDir)

	env, err := plugin.NewEnvironment(app.NewPluginAPI, pluginDir, webappPluginDir, app.Log)
	require.NoError(t, err)

	backend := filepath.Join(pluginDir, pluginId, "backend.exe")
	compileGo(t, pluginCode, backend)

	ioutil.WriteFile(filepath.Join(pluginDir, pluginId, "plugin.json"), []byte(pluginManifest), 0600)
	manifest, activated, reterr := env.Activate(pluginId)
	require.Nil(t, reterr)
	require.NotNil(t, manifest)
	require.True(t, activated)

	app.SetPluginsEnvironment(env)
}

func TestPluginAPIGetUsersInTeam(t *testing.T) {
	th := Setup().InitBasic()
	defer th.TearDown()
	api := th.SetupPluginAPI()

	team1 := th.CreateTeam()
	team2 := th.CreateTeam()

	user1, err := th.App.CreateUser(&model.User{
		Email:    strings.ToLower(model.NewId()) + "success+test@example.com",
		Password: "password",
		Username: "user1" + model.NewId(),
	})
	require.Nil(t, err)
	defer th.App.PermanentDeleteUser(user1)

	user2, err := th.App.CreateUser(&model.User{
		Email:    strings.ToLower(model.NewId()) + "success+test@example.com",
		Password: "password",
		Username: "user2" + model.NewId(),
	})
	require.Nil(t, err)
	defer th.App.PermanentDeleteUser(user2)

	user3, err := th.App.CreateUser(&model.User{
		Email:    strings.ToLower(model.NewId()) + "success+test@example.com",
		Password: "password",
		Username: "user3" + model.NewId(),
	})
	require.Nil(t, err)
	defer th.App.PermanentDeleteUser(user3)

	user4, err := th.App.CreateUser(&model.User{
		Email:    strings.ToLower(model.NewId()) + "success+test@example.com",
		Password: "password",
		Username: "user4" + model.NewId(),
	})
	require.Nil(t, err)
	defer th.App.PermanentDeleteUser(user4)

	// Add all users to team 1
	_, _, err = th.App.joinUserToTeam(team1, user1)
	require.Nil(t, err)
	_, _, err = th.App.joinUserToTeam(team1, user2)
	require.Nil(t, err)
	_, _, err = th.App.joinUserToTeam(team1, user3)
	require.Nil(t, err)
	_, _, err = th.App.joinUserToTeam(team1, user4)
	require.Nil(t, err)

	// Add only user3 and user4 to team 2
	_, _, err = th.App.joinUserToTeam(team2, user3)
	require.Nil(t, err)
	_, _, err = th.App.joinUserToTeam(team2, user4)
	require.Nil(t, err)

	testCases := []struct {
		Description   string
		TeamId        string
		Page          int
		PerPage       int
		ExpectedUsers []*model.User
	}{
		{
			"unknown team",
			model.NewId(),
			0,
			0,
			[]*model.User{},
		},
		{
			"team 1, page 0, perPage 10",
			team1.Id,
			0,
			10,
			[]*model.User{user1, user2, user3, user4},
		},
		{
			"team 1, page 0, perPage 2",
			team1.Id,
			0,
			2,
			[]*model.User{user1, user2},
		},
		{
			"team 1, page 1, perPage 2",
			team1.Id,
			1,
			2,
			[]*model.User{user3, user4},
		},
		{
			"team 2, page 0, perPage 10",
			team2.Id,
			0,
			10,
			[]*model.User{user3, user4},
		},
	}

	for _, testCase := range testCases {
		t.Run(testCase.Description, func(t *testing.T) {
			users, err := api.GetUsersInTeam(testCase.TeamId, testCase.Page, testCase.PerPage)
			assert.Nil(t, err)
			assert.Equal(t, testCase.ExpectedUsers, users)
		})
	}
}

func TestPluginAPIUpdateUserStatus(t *testing.T) {
	th := Setup().InitBasic()
	defer th.TearDown()
	api := th.SetupPluginAPI()

	statuses := []string{model.STATUS_ONLINE, model.STATUS_AWAY, model.STATUS_DND, model.STATUS_OFFLINE}

	for _, s := range statuses {
		status, err := api.UpdateUserStatus(th.BasicUser.Id, s)
		require.Nil(t, err)
		require.NotNil(t, status)
		assert.Equal(t, s, status.Status)
	}

	status, err := api.UpdateUserStatus(th.BasicUser.Id, "notrealstatus")
	assert.NotNil(t, err)
	assert.Nil(t, status)
}

func TestPluginAPIGetFile(t *testing.T) {
	th := Setup().InitBasic()
	defer th.TearDown()
	api := th.SetupPluginAPI()

	// check a valid file first
	uploadTime := time.Date(2007, 2, 4, 1, 2, 3, 4, time.Local)
	filename := "testGetFile"
	fileData := []byte("Hello World")
	info, err := th.App.DoUploadFile(uploadTime, th.BasicTeam.Id, th.BasicChannel.Id, th.BasicUser.Id, filename, fileData)
	require.Nil(t, err)
	defer func() {
		<-th.App.Srv.Store.FileInfo().PermanentDelete(info.Id)
		th.App.RemoveFile(info.Path)
	}()

	data, err1 := api.GetFile(info.Id)
	require.Nil(t, err1)
	assert.Equal(t, data, fileData)

	// then checking invalid file
	data, err = api.GetFile("../fake/testingApi")
	require.NotNil(t, err)
	require.Nil(t, data)
}
func TestPluginAPISavePluginConfig(t *testing.T) {
	th := Setup().InitBasic()
	defer th.TearDown()

	manifest := &model.Manifest{
		Id: "pluginid",
		SettingsSchema: &model.PluginSettingsSchema{
			Settings: []*model.PluginSetting{
				{Key: "MyStringSetting", Type: "text"},
				{Key: "MyIntSetting", Type: "text"},
				{Key: "MyBoolSetting", Type: "bool"},
			},
		},
	}

	api := NewPluginAPI(th.App, manifest)

	pluginConfigJsonString := `{"mystringsetting": "str", "MyIntSetting": 32, "myboolsetting": true}`

	var pluginConfig map[string]interface{}
	if err := json.Unmarshal([]byte(pluginConfigJsonString), &pluginConfig); err != nil {
		t.Fatal(err)
	}

	if err := api.SavePluginConfig(pluginConfig); err != nil {
		t.Fatal(err)
	}

	type Configuration struct {
		MyStringSetting string
		MyIntSetting    int
		MyBoolSetting   bool
	}

	savedConfiguration := new(Configuration)
	if err := api.LoadPluginConfiguration(savedConfiguration); err != nil {
		t.Fatal(err)
	}

	expectedConfiguration := new(Configuration)
	if err := json.Unmarshal([]byte(pluginConfigJsonString), &expectedConfiguration); err != nil {
		t.Fatal(err)
	}

	assert.Equal(t, expectedConfiguration, savedConfiguration)
}

func TestPluginAPIGetPluginConfig(t *testing.T) {
	th := Setup().InitBasic()
	defer th.TearDown()

	manifest := &model.Manifest{
		Id: "pluginid",
		SettingsSchema: &model.PluginSettingsSchema{
			Settings: []*model.PluginSetting{
				{Key: "MyStringSetting", Type: "text"},
				{Key: "MyIntSetting", Type: "text"},
				{Key: "MyBoolSetting", Type: "bool"},
			},
		},
	}

	api := NewPluginAPI(th.App, manifest)

	pluginConfigJsonString := `{"mystringsetting": "str", "MyIntSetting": 32, "myboolsetting": true}`
	var pluginConfig map[string]interface{}

	if err := json.Unmarshal([]byte(pluginConfigJsonString), &pluginConfig); err != nil {
		t.Fatal(err)
	}
	th.App.UpdateConfig(func(cfg *model.Config) {
		cfg.PluginSettings.Plugins["pluginid"] = pluginConfig
	})

	savedPluginConfig := api.GetPluginConfig()
	assert.Equal(t, pluginConfig, savedPluginConfig)
}

func TestPluginAPILoadPluginConfiguration(t *testing.T) {
	th := Setup().InitBasic()
	defer th.TearDown()

	var pluginJson map[string]interface{}
	if err := json.Unmarshal([]byte(`{"mystringsetting": "str", "MyIntSetting": 32, "myboolsetting": true}`), &pluginJson); err != nil {
		t.Fatal(err)
	}
	th.App.UpdateConfig(func(cfg *model.Config) {
		cfg.PluginSettings.Plugins["testloadpluginconfig"] = pluginJson
	})
	setupPluginApiTest(t,
		`
		package main

		import (
			"github.com/mattermost/mattermost-server/plugin"
			"github.com/mattermost/mattermost-server/model"
			"fmt"
		)

		type configuration struct {
			MyStringSetting string
			MyIntSetting int
			MyBoolSetting bool
		}

		type MyPlugin struct {
			plugin.MattermostPlugin

			configuration configuration
		}

		func (p *MyPlugin) OnConfigurationChange() error {
			if err := p.API.LoadPluginConfiguration(&p.configuration); err != nil {
				return err
			}

			return nil
		}

		func (p *MyPlugin) MessageWillBePosted(c *plugin.Context, post *model.Post) (*model.Post, string) {
			return nil, fmt.Sprintf("%v%v%v", p.configuration.MyStringSetting, p.configuration.MyIntSetting, p.configuration.MyBoolSetting)
		}

		func main() {
			plugin.ClientMain(&MyPlugin{})
		}
	`,
		`{"id": "testloadpluginconfig", "backend": {"executable": "backend.exe"}, "settings_schema": {
		"settings": [
			{
				"key": "MyStringSetting",
				"type": "text"
			},
			{
				"key": "MyIntSetting",
				"type": "text"
			},
			{
				"key": "MyBoolSetting",
				"type": "bool"
			}
		]
	}}`, "testloadpluginconfig", th.App)
	hooks, err := th.App.GetPluginsEnvironment().HooksForPlugin("testloadpluginconfig")
	assert.NoError(t, err)
	_, ret := hooks.MessageWillBePosted(nil, nil)
	assert.Equal(t, "str32true", ret)
}

func TestPluginAPILoadPluginConfigurationDefaults(t *testing.T) {
	th := Setup().InitBasic()
	defer th.TearDown()

	var pluginJson map[string]interface{}
	if err := json.Unmarshal([]byte(`{"mystringsetting": "override"}`), &pluginJson); err != nil {
		t.Fatal(err)
	}
	th.App.UpdateConfig(func(cfg *model.Config) {
		cfg.PluginSettings.Plugins["testloadpluginconfig"] = pluginJson
	})
	setupPluginApiTest(t,
		`
		package main

		import (
			"github.com/mattermost/mattermost-server/plugin"
			"github.com/mattermost/mattermost-server/model"
			"fmt"
		)

		type configuration struct {
			MyStringSetting string
			MyIntSetting int
			MyBoolSetting bool
		}

		type MyPlugin struct {
			plugin.MattermostPlugin

			configuration configuration
		}

		func (p *MyPlugin) OnConfigurationChange() error {
			if err := p.API.LoadPluginConfiguration(&p.configuration); err != nil {
				return err
			}

			return nil
		}

		func (p *MyPlugin) MessageWillBePosted(c *plugin.Context, post *model.Post) (*model.Post, string) {
			return nil, fmt.Sprintf("%v%v%v", p.configuration.MyStringSetting, p.configuration.MyIntSetting, p.configuration.MyBoolSetting)
		}

		func main() {
			plugin.ClientMain(&MyPlugin{})
		}
	`,
		`{"id": "testloadpluginconfig", "backend": {"executable": "backend.exe"}, "settings_schema": {
		"settings": [
			{
				"key": "MyStringSetting",
				"type": "text",
				"default": "notthis"
			},
			{
				"key": "MyIntSetting",
				"type": "text",
				"default": 35
			},
			{
				"key": "MyBoolSetting",
				"type": "bool",
				"default": true
			}
		]
	}}`, "testloadpluginconfig", th.App)
	hooks, err := th.App.GetPluginsEnvironment().HooksForPlugin("testloadpluginconfig")
	assert.NoError(t, err)
	_, ret := hooks.MessageWillBePosted(nil, nil)
	assert.Equal(t, "override35true", ret)
}

func TestPluginAPIGetProfileImage(t *testing.T) {
	th := Setup().InitBasic()
	defer th.TearDown()
	api := th.SetupPluginAPI()

	// check existing user first
	data, err := api.GetProfileImage(th.BasicUser.Id)
	require.Nil(t, err)
	require.NotEmpty(t, data)

	// then unknown user
	data, err = api.GetProfileImage(model.NewId())
	require.NotNil(t, err)
	require.Nil(t, data)
}

func TestPluginAPISetProfileImage(t *testing.T) {
	th := Setup().InitBasic()
	defer th.TearDown()
	api := th.SetupPluginAPI()

	// Create an 128 x 128 image
	img := image.NewRGBA(image.Rect(0, 0, 128, 128))
	// Draw a red dot at (2, 3)
	img.Set(2, 3, color.RGBA{255, 0, 0, 255})
	buf := new(bytes.Buffer)
	err := png.Encode(buf, img)
	require.Nil(t, err)
	dataBytes := buf.Bytes()

	// Set the user profile image
	err = api.SetProfileImage(th.BasicUser.Id, dataBytes)
	require.Nil(t, err)

	// Get the user profile image to check
	imageProfile, err := api.GetProfileImage(th.BasicUser.Id)
	require.Nil(t, err)
	require.NotEmpty(t, imageProfile)

	colorful := color.NRGBA{255, 0, 0, 255}
	byteReader := bytes.NewReader(imageProfile)
	img2, _, err2 := image.Decode(byteReader)
	require.Nil(t, err2)
	require.Equal(t, img2.At(2, 3), colorful)
}

func TestPluginAPIGetPlugins(t *testing.T) {
	th := Setup().InitBasic()
	defer th.TearDown()
	api := th.SetupPluginAPI()

	pluginCode := `
    package main

    import (
      "github.com/mattermost/mattermost-server/plugin"
    )

    type MyPlugin struct {
      plugin.MattermostPlugin
    }

    func main() {
      plugin.ClientMain(&MyPlugin{})
    }
  `

	pluginDir, err := ioutil.TempDir("", "")
	require.NoError(t, err)
	webappPluginDir, err := ioutil.TempDir("", "")
	require.NoError(t, err)
	defer os.RemoveAll(pluginDir)
	defer os.RemoveAll(webappPluginDir)

	env, err := plugin.NewEnvironment(th.App.NewPluginAPI, pluginDir, webappPluginDir, th.App.Log)
	require.NoError(t, err)

	pluginIDs := []string{"pluginid1", "pluginid2", "pluginid3"}
	var pluginManifests []*model.Manifest
	for _, pluginID := range pluginIDs {
		backend := filepath.Join(pluginDir, pluginID, "backend.exe")
		compileGo(t, pluginCode, backend)

		ioutil.WriteFile(filepath.Join(pluginDir, pluginID, "plugin.json"), []byte(fmt.Sprintf(`{"id": "%s", "server": {"executable": "backend.exe"}}`, pluginID)), 0600)
		manifest, activated, reterr := env.Activate(pluginID)

		require.Nil(t, reterr)
		require.NotNil(t, manifest)
		require.True(t, activated)
		pluginManifests = append(pluginManifests, manifest)
	}
	th.App.SetPluginsEnvironment(env)

	// Decativate the last one for testing
	sucess := env.Deactivate(pluginIDs[len(pluginIDs)-1])
	require.True(t, sucess)

	// check existing user first
	plugins, err := api.GetPlugins()
	assert.Nil(t, err)
	assert.NotEmpty(t, plugins)
	assert.Equal(t, pluginManifests, plugins)
}

func TestPluginAPIGetTeamIcon(t *testing.T) {
	th := Setup().InitBasic()
	defer th.TearDown()
	api := th.SetupPluginAPI()

	// Create an 128 x 128 image
	img := image.NewRGBA(image.Rect(0, 0, 128, 128))
	// Draw a red dot at (2, 3)
	img.Set(2, 3, color.RGBA{255, 0, 0, 255})
	buf := new(bytes.Buffer)
	err := png.Encode(buf, img)
	require.Nil(t, err)
	dataBytes := buf.Bytes()
	fileReader := bytes.NewReader(dataBytes)

	// Set the Team Icon
	err = th.App.SetTeamIconFromFile(th.BasicTeam, fileReader)
	require.Nil(t, err)

	// Get the team icon to check
	teamIcon, err := api.GetTeamIcon(th.BasicTeam.Id)
	require.Nil(t, err)
	require.NotEmpty(t, teamIcon)

	colorful := color.NRGBA{255, 0, 0, 255}
	byteReader := bytes.NewReader(teamIcon)
	img2, _, err2 := image.Decode(byteReader)
	require.Nil(t, err2)
	require.Equal(t, img2.At(2, 3), colorful)
}

func TestPluginAPISetTeamIcon(t *testing.T) {
	th := Setup().InitBasic()
	defer th.TearDown()
	api := th.SetupPluginAPI()

	// Create an 128 x 128 image
	img := image.NewRGBA(image.Rect(0, 0, 128, 128))
	// Draw a red dot at (2, 3)
	img.Set(2, 3, color.RGBA{255, 0, 0, 255})
	buf := new(bytes.Buffer)
	err := png.Encode(buf, img)
	require.Nil(t, err)
	dataBytes := buf.Bytes()

	// Set the user profile image
	err = api.SetTeamIcon(th.BasicTeam.Id, dataBytes)
	require.Nil(t, err)

	// Get the user profile image to check
	teamIcon, err := api.GetTeamIcon(th.BasicTeam.Id)
	require.Nil(t, err)
	require.NotEmpty(t, teamIcon)

	colorful := color.NRGBA{255, 0, 0, 255}
	byteReader := bytes.NewReader(teamIcon)
	img2, _, err2 := image.Decode(byteReader)
	require.Nil(t, err2)
	require.Equal(t, img2.At(2, 3), colorful)
}

func TestPluginAPISearchChannels(t *testing.T) {
	th := Setup().InitBasic()
	defer th.TearDown()
	api := th.SetupPluginAPI()

	t.Run("all fine", func(t *testing.T) {
		channels, err := api.SearchChannels(th.BasicTeam.Id, th.BasicChannel.Name)
		assert.Nil(t, err)
		assert.Len(t, channels, 1)
	})

	t.Run("invalid team id", func(t *testing.T) {
		channels, err := api.SearchChannels("invalidid", th.BasicChannel.Name)
		assert.Nil(t, err)
		assert.Empty(t, channels)
	})
}

func TestPluginAPIGetChannelsForTeamForUser(t *testing.T) {
	th := Setup().InitBasic()
	defer th.TearDown()
	api := th.SetupPluginAPI()

	t.Run("all fine", func(t *testing.T) {
		channels, err := api.GetChannelsForTeamForUser(th.BasicTeam.Id, th.BasicUser.Id, false)
		assert.Nil(t, err)
		assert.Len(t, channels, 3)
	})

	t.Run("invalid team id", func(t *testing.T) {
		channels, err := api.GetChannelsForTeamForUser("invalidid", th.BasicUser.Id, false)
		assert.NotNil(t, err)
		assert.Empty(t, channels)
	})
}

func TestPluginAPIRemoveTeamIcon(t *testing.T) {
	th := Setup().InitBasic()
	defer th.TearDown()
	api := th.SetupPluginAPI()

	// Create an 128 x 128 image
	img := image.NewRGBA(image.Rect(0, 0, 128, 128))

	// Draw a red dot at (2, 3)
	img.Set(2, 3, color.RGBA{255, 0, 0, 255})
	buf := new(bytes.Buffer)
	err1 := png.Encode(buf, img)
	require.Nil(t, err1)
	dataBytes := buf.Bytes()
	fileReader := bytes.NewReader(dataBytes)

	// Set the Team Icon
	err := th.App.SetTeamIconFromFile(th.BasicTeam, fileReader)
	require.Nil(t, err)
	err = api.RemoveTeamIcon(th.BasicTeam.Id)
	require.Nil(t, err)
}

func TestPluginAPIUpdateUserActive(t *testing.T) {
	th := Setup().InitBasic()
	defer th.TearDown()
	api := th.SetupPluginAPI()

	err := api.UpdateUserActive(th.BasicUser.Id, true)
	require.Nil(t, err)
	user, err := api.GetUser(th.BasicUser.Id)
	require.Nil(t, err)
	require.Equal(t, int64(0), user.DeleteAt)

	err = api.UpdateUserActive(th.BasicUser.Id, false)
	require.Nil(t, err)
	user, err = api.GetUser(th.BasicUser.Id)
	require.Nil(t, err)
	require.NotNil(t, user)
	require.NotEqual(t, int64(0), user.DeleteAt)

	err = api.UpdateUserActive(th.BasicUser.Id, true)
	require.Nil(t, err)
	err = api.UpdateUserActive(th.BasicUser.Id, true)
	require.Nil(t, err)
	user, err = api.GetUser(th.BasicUser.Id)
	require.Nil(t, err)
	require.Equal(t, int64(0), user.DeleteAt)
}

func TestPluginAPIGetDirectChannel(t *testing.T) {
	th := Setup().InitBasic()
	defer th.TearDown()
	api := th.SetupPluginAPI()

	dm1, err := api.GetDirectChannel(th.BasicUser.Id, th.BasicUser2.Id)
	require.Nil(t, err)
	require.NotEmpty(t, dm1)

	dm2, err := api.GetDirectChannel(th.BasicUser.Id, th.BasicUser.Id)
	require.Nil(t, err)
	require.NotEmpty(t, dm2)

	dm3, err := api.GetDirectChannel(th.BasicUser.Id, model.NewId())
	require.NotNil(t, err)
	require.Empty(t, dm3)
}

func TestPluginAPISendMail(t *testing.T) {
	th := Setup().InitBasic()
	defer th.TearDown()
	api := th.SetupPluginAPI()

	to := th.BasicUser.Email
	subject := "testing plugin api sending email"
	body := "this is a test."

	err := api.SendMail(to, subject, body)
	require.Nil(t, err)

	// Check if we received the email
	var resultsMailbox mailservice.JSONMessageHeaderInbucket
	errMail := mailservice.RetryInbucket(5, func() error {
		var err error
		resultsMailbox, err = mailservice.GetMailBox(to)
		return err
	})
	require.Nil(t, errMail)
	require.NotZero(t, len(resultsMailbox))
	require.True(t, strings.ContainsAny(resultsMailbox[len(resultsMailbox)-1].To[0], to))

	resultsEmail, err1 := mailservice.GetMessageFromMailbox(to, resultsMailbox[len(resultsMailbox)-1].ID)
	require.Nil(t, err1)
	require.Equal(t, resultsEmail.Subject, subject)
	require.Equal(t, resultsEmail.Body.Text, body)

}

<<<<<<< HEAD
func TestPluginBots(t *testing.T) {
	th := Setup().InitBasic()
	defer th.TearDown()

	setupPluginApiTest(t,
		`
		package main

		import (
			"github.com/mattermost/mattermost-server/plugin"
			"github.com/mattermost/mattermost-server/model"
			"github.com/pkg/errors"
		)

		type MyPlugin struct {
			plugin.MattermostPlugin
		}

		func (p *MyPlugin) MessageWillBePosted(c *plugin.Context, post *model.Post) (*model.Post, string) {
			createdBot, err := p.API.CreateBot(&model.Bot{
				Username: "bot",
				Description: "a plugin bot",
			})
			if err != nil {
				return nil, errors.Wrap(err, "failed to create bot").Error()
			}

			fetchedBot, err := p.API.GetBot(createdBot.UserId, false)
			if err != nil {
				return nil, errors.Wrap(err, "failed to get bot").Error()
			}
			if fetchedBot.Description != "a plugin bot" {
				return nil, "GetBot did not return the expected bot Description"
			}
			if fetchedBot.CreatorId != "testpluginbots" {
				return nil, "GetBot did not return the expected bot CreatorId"
			}

			updatedDescription := createdBot.Description + ", updated"
			patchedBot, err := p.API.PatchBot(createdBot.UserId, &model.BotPatch{
				Description: &updatedDescription,
			})
			if err != nil {
				return nil, errors.Wrap(err, "failed to patch bot").Error()
			}

			fetchedBot, err = p.API.GetBot(patchedBot.UserId, false)
			if err != nil {
				return nil, errors.Wrap(err, "failed to get bot").Error()
			}

			if fetchedBot.UserId != patchedBot.UserId {
				return nil, "GetBot did not return the expected bot"
			}
			if fetchedBot.Description != "a plugin bot, updated" {
				return nil, "GetBot did not return the updated bot Description"
			}

			fetchedBots, err := p.API.GetBots(0, 1, "", false)
			if err != nil {
				return nil, errors.Wrap(err, "failed to get bots").Error()
			}

			if len(fetchedBots) != 1 {
				return nil, "GetBots did not return a single bot"
			}
			if fetchedBot.UserId != fetchedBots[0].UserId {
				return nil, "GetBots did not return the expected bot"
			}

			_, err = p.API.UpdateBotActive(fetchedBot.UserId, false)
			if err != nil {
				return nil, errors.Wrap(err, "failed to disable bot").Error()
			}

			fetchedBot, err = p.API.GetBot(patchedBot.UserId, false)
			if err == nil {
				return nil, "expected not to find disabled bot"
			}

			_, err = p.API.UpdateBotActive(fetchedBot.UserId, true)
			if err != nil {
				return nil, errors.Wrap(err, "failed to disable bot").Error()
			}

			fetchedBot, err = p.API.GetBot(patchedBot.UserId, false)
			if err != nil {
				return nil, errors.Wrap(err, "failed to get bot after enabling").Error()
			}
			if fetchedBot.UserId != patchedBot.UserId {
				return nil, "GetBot did not return the expected bot after enabling"
			}

			err = p.API.PermanentDeleteBot(patchedBot.UserId)
			if err != nil {
				return nil, errors.Wrap(err, "failed to delete bot").Error()
			}

			_, err = p.API.GetBot(patchedBot.UserId, false)
			if err == nil {
				return nil, errors.Wrap(err, "found bot after permanently deleting").Error()
			}

			createdBotWithOverriddenCreator, err := p.API.CreateBot(&model.Bot{
				Username: "bot",
				Description: "a plugin bot",
				CreatorId: "abc123",
			})
			if err != nil {
				return nil, errors.Wrap(err, "failed to create bot with overridden creator").Error()
			}

			fetchedBot, err = p.API.GetBot(createdBotWithOverriddenCreator.UserId, false)
			if err != nil {
				return nil, errors.Wrap(err, "failed to get bot").Error()
			}
			if fetchedBot.Description != "a plugin bot" {
				return nil, "GetBot did not return the expected bot Description"
			}
			if fetchedBot.CreatorId != "abc123" {
				return nil, "GetBot did not return the expected bot CreatorId"
			}

			return nil, ""
		}

		func main() {
			plugin.ClientMain(&MyPlugin{})
		}
		`,
		`{"id": "testpluginbots", "backend": {"executable": "backend.exe"}}`,
		 "testpluginbots",
		 th.App,
	)

	hooks, err := th.App.GetPluginsEnvironment().HooksForPlugin("testpluginbots")
	assert.NoError(t, err)
	_, errString := hooks.MessageWillBePosted(nil, nil)
	assert.Empty(t, errString)
=======
func TestPluginAPI_SearchTeams(t *testing.T) {
	th := Setup().InitBasic()
	defer th.TearDown()

	api := th.SetupPluginAPI()

	t.Run("all fine", func(t *testing.T) {
		teams, err := api.SearchTeams(th.BasicTeam.Name)
		assert.Nil(t, err)
		assert.Len(t, teams, 1)

		teams, err = api.SearchTeams(th.BasicTeam.DisplayName)
		assert.Nil(t, err)
		assert.Len(t, teams, 1)

		teams, err = api.SearchTeams(th.BasicTeam.Name[:3])
		assert.Nil(t, err)
		assert.Len(t, teams, 1)
	})

	t.Run("invalid team name", func(t *testing.T) {
		teams, err := api.SearchTeams("not found")
		assert.Nil(t, err)
		assert.Empty(t, teams)
	})
>>>>>>> 897f8d82
}<|MERGE_RESOLUTION|>--- conflicted
+++ resolved
@@ -722,7 +722,33 @@
 
 }
 
-<<<<<<< HEAD
+func TestPluginAPI_SearchTeams(t *testing.T) {
+	th := Setup().InitBasic()
+	defer th.TearDown()
+
+	api := th.SetupPluginAPI()
+
+	t.Run("all fine", func(t *testing.T) {
+		teams, err := api.SearchTeams(th.BasicTeam.Name)
+		assert.Nil(t, err)
+		assert.Len(t, teams, 1)
+
+		teams, err = api.SearchTeams(th.BasicTeam.DisplayName)
+		assert.Nil(t, err)
+		assert.Len(t, teams, 1)
+
+		teams, err = api.SearchTeams(th.BasicTeam.Name[:3])
+		assert.Nil(t, err)
+		assert.Len(t, teams, 1)
+	})
+
+	t.Run("invalid team name", func(t *testing.T) {
+		teams, err := api.SearchTeams("not found")
+		assert.Nil(t, err)
+		assert.Empty(t, teams)
+	})
+}
+
 func TestPluginBots(t *testing.T) {
 	th := Setup().InitBasic()
 	defer th.TearDown()
@@ -854,39 +880,12 @@
 		}
 		`,
 		`{"id": "testpluginbots", "backend": {"executable": "backend.exe"}}`,
-		 "testpluginbots",
-		 th.App,
+		"testpluginbots",
+		th.App,
 	)
 
 	hooks, err := th.App.GetPluginsEnvironment().HooksForPlugin("testpluginbots")
 	assert.NoError(t, err)
 	_, errString := hooks.MessageWillBePosted(nil, nil)
 	assert.Empty(t, errString)
-=======
-func TestPluginAPI_SearchTeams(t *testing.T) {
-	th := Setup().InitBasic()
-	defer th.TearDown()
-
-	api := th.SetupPluginAPI()
-
-	t.Run("all fine", func(t *testing.T) {
-		teams, err := api.SearchTeams(th.BasicTeam.Name)
-		assert.Nil(t, err)
-		assert.Len(t, teams, 1)
-
-		teams, err = api.SearchTeams(th.BasicTeam.DisplayName)
-		assert.Nil(t, err)
-		assert.Len(t, teams, 1)
-
-		teams, err = api.SearchTeams(th.BasicTeam.Name[:3])
-		assert.Nil(t, err)
-		assert.Len(t, teams, 1)
-	})
-
-	t.Run("invalid team name", func(t *testing.T) {
-		teams, err := api.SearchTeams("not found")
-		assert.Nil(t, err)
-		assert.Empty(t, teams)
-	})
->>>>>>> 897f8d82
 }