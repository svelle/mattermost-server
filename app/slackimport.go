// Copyright (c) 2015-present Mattermost, Inc. All Rights Reserved.
// See License.txt for license information.

package app

import (
	"archive/zip"
	"bytes"
	"encoding/json"
	"fmt"
	"io"
	"mime/multipart"
	"net/http"
	"path/filepath"
	"regexp"
	"sort"
	"strconv"
	"strings"
	"time"
	"unicode/utf8"

	"github.com/mattermost/mattermost-server/mlog"
	"github.com/mattermost/mattermost-server/model"
	"github.com/mattermost/mattermost-server/utils"
)

type SlackChannel struct {
<<<<<<< HEAD
	Id      string            `json:"id"`
	Name    string            `json:"name"`
	Members []string          `json:"members"`
	Topic   map[string]string `json:"topic"`
	Purpose map[string]string `json:"purpose"`
	Type    string
=======
	Id      string          `json:"id"`
	Name    string          `json:"name"`
	Creator string          `json:"creator"`
	Members []string        `json:"members"`
	Purpose SlackChannelSub `json:"purpose"`
	Topic   SlackChannelSub `json:"topic"`
	Type    string
}

type SlackChannelSub struct {
	Value string `json:"value"`
>>>>>>> bd152c65
}

type SlackProfile struct {
	FirstName string `json:"first_name"`
	LastName  string `json:"last_name"`
	Email     string `json:"email"`
}

type SlackUser struct {
	Id       string       `json:"id"`
	Username string       `json:"name"`
	Profile  SlackProfile `json:"profile"`
}

type SlackFile struct {
	Id    string `json:"id"`
	Title string `json:"title"`
}

type SlackPost struct {
	User        string                   `json:"user"`
	BotId       string                   `json:"bot_id"`
	BotUsername string                   `json:"username"`
	Text        string                   `json:"text"`
	TimeStamp   string                   `json:"ts"`
	ThreadTS    string                   `json:"thread_ts"`
	Type        string                   `json:"type"`
	SubType     string                   `json:"subtype"`
	Comment     *SlackComment            `json:"comment"`
	Upload      bool                     `json:"upload"`
	File        *SlackFile               `json:"file"`
	Files       []*SlackFile             `json:"files"`
	Attachments []*model.SlackAttachment `json:"attachments"`
}

var isValidChannelNameCharacters = regexp.MustCompile(`^[a-zA-Z0-9\-_]+$`).MatchString

type SlackComment struct {
	User    string `json:"user"`
	Comment string `json:"comment"`
}

func truncateRunes(s string, i int) string {
	runes := []rune(s)
	if len(runes) > i {
		return string(runes[:i])
	}
	return s
}

func SlackConvertTimeStamp(ts string) int64 {
	timeString := strings.SplitN(ts, ".", 2)[0]

	timeStamp, err := strconv.ParseInt(timeString, 10, 64)
	if err != nil {
		mlog.Warn("Slack Import: Bad timestamp detected.")
		return 1
	}
	return timeStamp * 1000 // Convert to milliseconds
}

func SlackConvertChannelName(channelName string, channelId string) string {
	newName := strings.Trim(channelName, "_-")
	if len(newName) == 1 {
		return "slack-channel-" + newName
	}

	if isValidChannelNameCharacters(newName) {
		return newName
	}
	return strings.ToLower(channelId)
}

func SlackParseChannels(data io.Reader, channelType string) ([]SlackChannel, error) {
	decoder := json.NewDecoder(data)

	var channels []SlackChannel
	if err := decoder.Decode(&channels); err != nil {
		mlog.Warn("Slack Import: Error occurred when parsing some Slack channels. Import may work anyway.")
		return channels, err
	}

	for i := range channels {
		channels[i].Type = channelType
	}

	return channels, nil
}

func SlackParseUsers(data io.Reader) ([]SlackUser, error) {
	decoder := json.NewDecoder(data)

	var users []SlackUser
	err := decoder.Decode(&users)
	// This actually returns errors that are ignored.
	// In this case it is erroring because of a null that Slack
	// introduced. So we just return the users here.
	return users, err
}

func SlackParsePosts(data io.Reader) ([]SlackPost, error) {
	decoder := json.NewDecoder(data)

	var posts []SlackPost
	if err := decoder.Decode(&posts); err != nil {
		mlog.Warn("Slack Import: Error occurred when parsing some Slack posts. Import may work anyway.")
		return posts, err
	}
	return posts, nil
}

func (a *App) SlackAddUsers(teamId string, slackusers []SlackUser, importerLog *bytes.Buffer) map[string]*model.User {
	// Log header
	importerLog.WriteString(utils.T("api.slackimport.slack_add_users.created"))
	importerLog.WriteString("===============\r\n\r\n")

	addedUsers := make(map[string]*model.User)

	// Need the team
	team, err := a.Srv.Store.Team().Get(teamId)
	if err != nil {
		importerLog.WriteString(utils.T("api.slackimport.slack_import.team_fail"))
		return addedUsers
	}

	for _, sUser := range slackusers {
		firstName := sUser.Profile.FirstName
		lastName := sUser.Profile.LastName
		email := sUser.Profile.Email
		if email == "" {
			email = sUser.Username + "@example.com"
			importerLog.WriteString(utils.T("api.slackimport.slack_add_users.missing_email_address", map[string]interface{}{"Email": email, "Username": sUser.Username}))
			mlog.Warn(fmt.Sprintf("Slack Import: User %v does not have an email address in the Slack export. Used %v as a placeholder. The user should update their email address once logged in to the system.", email, sUser.Username))
		}

		password := model.NewId()

		// Check for email conflict and use existing user if found
		if existingUser, err := a.Srv.Store.User().GetByEmail(email); err == nil {
			addedUsers[sUser.Id] = existingUser
			if err := a.JoinUserToTeam(team, addedUsers[sUser.Id], ""); err != nil {
				importerLog.WriteString(utils.T("api.slackimport.slack_add_users.merge_existing_failed", map[string]interface{}{"Email": existingUser.Email, "Username": existingUser.Username}))
			} else {
				importerLog.WriteString(utils.T("api.slackimport.slack_add_users.merge_existing", map[string]interface{}{"Email": existingUser.Email, "Username": existingUser.Username}))
			}
			continue
		}

		newUser := model.User{
			Username:  sUser.Username,
			FirstName: firstName,
			LastName:  lastName,
			Email:     email,
			Password:  password,
		}

		mUser := a.OldImportUser(team, &newUser)
		if mUser == nil {
			importerLog.WriteString(utils.T("api.slackimport.slack_add_users.unable_import", map[string]interface{}{"Username": sUser.Username}))
			continue
		}
		addedUsers[sUser.Id] = mUser
		importerLog.WriteString(utils.T("api.slackimport.slack_add_users.email_pwd", map[string]interface{}{"Email": newUser.Email, "Password": password}))
	}

	return addedUsers
}

func (a *App) SlackAddBotUser(teamId string, log *bytes.Buffer) *model.User {
	team, err := a.Srv.Store.Team().Get(teamId)
	if err != nil {
		log.WriteString(utils.T("api.slackimport.slack_import.team_fail"))
		return nil
	}

	password := model.NewId()
	username := "slackimportuser_" + model.NewId()
	email := username + "@localhost"

	botUser := model.User{
		Username:  username,
		FirstName: "",
		LastName:  "",
		Email:     email,
		Password:  password,
	}

	mUser := a.OldImportUser(team, &botUser)
	if mUser == nil {
		log.WriteString(utils.T("api.slackimport.slack_add_bot_user.unable_import", map[string]interface{}{"Username": username}))
		return nil
	}

	log.WriteString(utils.T("api.slackimport.slack_add_bot_user.email_pwd", map[string]interface{}{"Email": botUser.Email, "Password": password}))
	return mUser
}

func (a *App) SlackAddPosts(teamId string, channel *model.Channel, posts []SlackPost, users map[string]*model.User, uploads map[string]*zip.File, botUser *model.User) {
	sort.Slice(posts, func(i, j int) bool {
		return SlackConvertTimeStamp(posts[i].TimeStamp) < SlackConvertTimeStamp(posts[j].TimeStamp)
	})
	threads := make(map[string]string)
	for _, sPost := range posts {
		switch {
		case sPost.Type == "message" && (sPost.SubType == "" || sPost.SubType == "file_share"):
			if sPost.User == "" {
				mlog.Debug("Slack Import: Unable to import the message as the user field is missing.")
				continue
			}
			if users[sPost.User] == nil {
				mlog.Debug(fmt.Sprintf("Slack Import: Unable to add the message as the Slack user %v does not exist in Mattermost.", sPost.User))
				continue
			}
			newPost := model.Post{
				UserId:    users[sPost.User].Id,
				ChannelId: channel.Id,
				Message:   sPost.Text,
				CreateAt:  SlackConvertTimeStamp(sPost.TimeStamp),
			}
			if sPost.Upload {
				if sPost.File != nil {
					if fileInfo, ok := a.SlackUploadFile(sPost.File, uploads, teamId, newPost.ChannelId, newPost.UserId, sPost.TimeStamp); ok {
						newPost.FileIds = append(newPost.FileIds, fileInfo.Id)
					}
				} else if sPost.Files != nil {
					for _, file := range sPost.Files {
						if fileInfo, ok := a.SlackUploadFile(file, uploads, teamId, newPost.ChannelId, newPost.UserId, sPost.TimeStamp); ok {
							newPost.FileIds = append(newPost.FileIds, fileInfo.Id)
						}
					}
				}
			}
			// If post in thread
			if sPost.ThreadTS != "" && sPost.ThreadTS != sPost.TimeStamp {
				newPost.RootId = threads[sPost.ThreadTS]
				newPost.ParentId = threads[sPost.ThreadTS]
			}
			postId := a.OldImportPost(&newPost)
			// If post is thread starter
			if sPost.ThreadTS == sPost.TimeStamp {
				threads[sPost.ThreadTS] = postId
			}
		case sPost.Type == "message" && sPost.SubType == "file_comment":
			if sPost.Comment == nil {
				mlog.Debug("Slack Import: Unable to import the message as it has no comments.")
				continue
			}
			if sPost.Comment.User == "" {
				mlog.Debug("Slack Import: Unable to import the message as the user field is missing.")
				continue
			}
			if users[sPost.Comment.User] == nil {
				mlog.Debug(fmt.Sprintf("Slack Import: Unable to add the message as the Slack user %v does not exist in Mattermost.", sPost.User))
				continue
			}
			newPost := model.Post{
				UserId:    users[sPost.Comment.User].Id,
				ChannelId: channel.Id,
				Message:   sPost.Comment.Comment,
				CreateAt:  SlackConvertTimeStamp(sPost.TimeStamp),
			}
			a.OldImportPost(&newPost)
		case sPost.Type == "message" && sPost.SubType == "bot_message":
			if botUser == nil {
				mlog.Warn("Slack Import: Unable to import the bot message as the bot user does not exist.")
				continue
			}
			if sPost.BotId == "" {
				mlog.Warn("Slack Import: Unable to import bot message as the BotId field is missing.")
				continue
			}

			props := make(model.StringInterface)
			props["override_username"] = sPost.BotUsername
			if len(sPost.Attachments) > 0 {
				props["attachments"] = sPost.Attachments
			}

			post := &model.Post{
				UserId:    botUser.Id,
				ChannelId: channel.Id,
				CreateAt:  SlackConvertTimeStamp(sPost.TimeStamp),
				Message:   sPost.Text,
				Type:      model.POST_SLACK_ATTACHMENT,
			}

			postId := a.OldImportIncomingWebhookPost(post, props)
			// If post is thread starter
			if sPost.ThreadTS == sPost.TimeStamp {
				threads[sPost.ThreadTS] = postId
			}
		case sPost.Type == "message" && (sPost.SubType == "channel_join" || sPost.SubType == "channel_leave"):
			if sPost.User == "" {
				mlog.Debug("Slack Import: Unable to import the message as the user field is missing.")
				continue
			}
			if users[sPost.User] == nil {
				mlog.Debug(fmt.Sprintf("Slack Import: Unable to add the message as the Slack user %v does not exist in Mattermost.", sPost.User))
				continue
			}

			var postType string
			if sPost.SubType == "channel_join" {
				postType = model.POST_JOIN_CHANNEL
			} else {
				postType = model.POST_LEAVE_CHANNEL
			}

			newPost := model.Post{
				UserId:    users[sPost.User].Id,
				ChannelId: channel.Id,
				Message:   sPost.Text,
				CreateAt:  SlackConvertTimeStamp(sPost.TimeStamp),
				Type:      postType,
				Props: model.StringInterface{
					"username": users[sPost.User].Username,
				},
			}
			a.OldImportPost(&newPost)
		case sPost.Type == "message" && sPost.SubType == "me_message":
			if sPost.User == "" {
				mlog.Debug("Slack Import: Unable to import the message as the user field is missing.")
				continue
			}
			if users[sPost.User] == nil {
				mlog.Debug(fmt.Sprintf("Slack Import: Unable to add the message as the Slack user %v does not exist in Mattermost.", sPost.User))
				continue
			}
			newPost := model.Post{
				UserId:    users[sPost.User].Id,
				ChannelId: channel.Id,
				Message:   "*" + sPost.Text + "*",
				CreateAt:  SlackConvertTimeStamp(sPost.TimeStamp),
			}
			postId := a.OldImportPost(&newPost)
			// If post is thread starter
			if sPost.ThreadTS == sPost.TimeStamp {
				threads[sPost.ThreadTS] = postId
			}
		case sPost.Type == "message" && sPost.SubType == "channel_topic":
			if sPost.User == "" {
				mlog.Debug("Slack Import: Unable to import the message as the user field is missing.")
				continue
			}
			if users[sPost.User] == nil {
				mlog.Debug(fmt.Sprintf("Slack Import: Unable to add the message as the Slack user %v does not exist in Mattermost.", sPost.User))
				continue
			}
			newPost := model.Post{
				UserId:    users[sPost.User].Id,
				ChannelId: channel.Id,
				Message:   sPost.Text,
				CreateAt:  SlackConvertTimeStamp(sPost.TimeStamp),
				Type:      model.POST_HEADER_CHANGE,
			}
			a.OldImportPost(&newPost)
		case sPost.Type == "message" && sPost.SubType == "channel_purpose":
			if sPost.User == "" {
				mlog.Debug("Slack Import: Unable to import the message as the user field is missing.")
				continue
			}
			if users[sPost.User] == nil {
				mlog.Debug(fmt.Sprintf("Slack Import: Unable to add the message as the Slack user %v does not exist in Mattermost.", sPost.User))
				continue
			}
			newPost := model.Post{
				UserId:    users[sPost.User].Id,
				ChannelId: channel.Id,
				Message:   sPost.Text,
				CreateAt:  SlackConvertTimeStamp(sPost.TimeStamp),
				Type:      model.POST_PURPOSE_CHANGE,
			}
			a.OldImportPost(&newPost)
		case sPost.Type == "message" && sPost.SubType == "channel_name":
			if sPost.User == "" {
				mlog.Debug("Slack Import: Unable to import the message as the user field is missing.")
				continue
			}
			if users[sPost.User] == nil {
				mlog.Debug(fmt.Sprintf("Slack Import: Unable to add the message as the Slack user %v does not exist in Mattermost.", sPost.User))
				continue
			}
			newPost := model.Post{
				UserId:    users[sPost.User].Id,
				ChannelId: channel.Id,
				Message:   sPost.Text,
				CreateAt:  SlackConvertTimeStamp(sPost.TimeStamp),
				Type:      model.POST_DISPLAYNAME_CHANGE,
			}
			a.OldImportPost(&newPost)
		default:
			mlog.Warn(fmt.Sprintf("Slack Import: Unable to import the message as its type is not supported: post_type=%v, post_subtype=%v.", sPost.Type, sPost.SubType))
		}
	}
}

func (a *App) SlackUploadFile(slackPostFile *SlackFile, uploads map[string]*zip.File, teamId string, channelId string, userId string, slackTimestamp string) (*model.FileInfo, bool) {
	if slackPostFile == nil {
		mlog.Warn("Slack Import: Unable to attach the file to the post as the latter has no file section present in Slack export.")
		return nil, false
	}
	file, ok := uploads[slackPostFile.Id]
	if !ok {
		mlog.Warn(fmt.Sprintf("Slack Import: Unable to import file %v as the file is missing from the Slack export zip file.", slackPostFile.Id))
		return nil, false
	}
	openFile, err := file.Open()
	if err != nil {
		mlog.Warn(fmt.Sprintf("Slack Import: Unable to open the file %v from the Slack export: %v.", slackPostFile.Id, err.Error()))
		return nil, false
	}
	defer openFile.Close()

	timestamp := utils.TimeFromMillis(SlackConvertTimeStamp(slackTimestamp))
	uploadedFile, err := a.OldImportFile(timestamp, openFile, teamId, channelId, userId, filepath.Base(file.Name))
	if err != nil {
		mlog.Warn(fmt.Sprintf("Slack Import: An error occurred when uploading file %v: %v.", slackPostFile.Id, err.Error()))
		return nil, false
	}

	return uploadedFile, true
}

func (a *App) deactivateSlackBotUser(user *model.User) {
	if _, err := a.UpdateActive(user, false); err != nil {
		mlog.Warn("Slack Import: Unable to deactivate the user account used for the bot.")
	}
}

func (a *App) addSlackUsersToChannel(members []string, users map[string]*model.User, channel *model.Channel, log *bytes.Buffer) {
	for _, member := range members {
		user, ok := users[member]
		if !ok {
			log.WriteString(utils.T("api.slackimport.slack_add_channels.failed_to_add_user", map[string]interface{}{"Username": "?"}))
			continue
		}
		if _, err := a.AddUserToChannel(user, channel); err != nil {
			log.WriteString(utils.T("api.slackimport.slack_add_channels.failed_to_add_user", map[string]interface{}{"Username": user.Username}))
		}
	}
}

func SlackSanitiseChannelProperties(channel model.Channel) model.Channel {
	if utf8.RuneCountInString(channel.DisplayName) > model.CHANNEL_DISPLAY_NAME_MAX_RUNES {
		mlog.Warn(fmt.Sprintf("Slack Import: Channel %v display name exceeds the maximum length. It will be truncated when imported.", channel.DisplayName))
		channel.DisplayName = truncateRunes(channel.DisplayName, model.CHANNEL_DISPLAY_NAME_MAX_RUNES)
	}

	if len(channel.Name) > model.CHANNEL_NAME_MAX_LENGTH {
		mlog.Warn(fmt.Sprintf("Slack Import: Channel %v handle exceeds the maximum length. It will be truncated when imported.", channel.DisplayName))
		channel.Name = channel.Name[0:model.CHANNEL_NAME_MAX_LENGTH]
	}

	if utf8.RuneCountInString(channel.Purpose) > model.CHANNEL_PURPOSE_MAX_RUNES {
		mlog.Warn(fmt.Sprintf("Slack Import: Channel %v purpose exceeds the maximum length. It will be truncated when imported.", channel.DisplayName))
		channel.Purpose = truncateRunes(channel.Purpose, model.CHANNEL_PURPOSE_MAX_RUNES)
	}

	if utf8.RuneCountInString(channel.Header) > model.CHANNEL_HEADER_MAX_RUNES {
		mlog.Warn(fmt.Sprintf("Slack Import: Channel %v header exceeds the maximum length. It will be truncated when imported.", channel.DisplayName))
		channel.Header = truncateRunes(channel.Header, model.CHANNEL_HEADER_MAX_RUNES)
	}

	return channel
}

func (a *App) SlackAddChannels(teamId string, slackchannels []SlackChannel, posts map[string][]SlackPost, users map[string]*model.User, uploads map[string]*zip.File, botUser *model.User, importerLog *bytes.Buffer) map[string]*model.Channel {
	// Write Header
	importerLog.WriteString(utils.T("api.slackimport.slack_add_channels.added"))
	importerLog.WriteString("=================\r\n\r\n")

	addedChannels := make(map[string]*model.Channel)
	for _, sChannel := range slackchannels {
		newChannel := model.Channel{
			TeamId:      teamId,
			Type:        sChannel.Type,
			DisplayName: sChannel.Name,
			Name:        SlackConvertChannelName(sChannel.Name, sChannel.Id),
			Purpose:     sChannel.Purpose.Value,
			Header:      sChannel.Topic.Value,
		}

		// Direct message channels in Slack don't have a name so we set the id as name or else the messages won't get imported.
		if newChannel.Type == model.CHANNEL_DIRECT {
			sChannel.Name = sChannel.Id
		}

		newChannel = SlackSanitiseChannelProperties(newChannel)

		var mChannel *model.Channel
		var err *model.AppError
		if mChannel, err = a.Srv.Store.Channel().GetByName(teamId, sChannel.Name, true); err == nil {
			// The channel already exists as an active channel. Merge with the existing one.
			importerLog.WriteString(utils.T("api.slackimport.slack_add_channels.merge", map[string]interface{}{"DisplayName": newChannel.DisplayName}))
		} else if _, err := a.Srv.Store.Channel().GetDeletedByName(teamId, sChannel.Name); err == nil {
			// The channel already exists but has been deleted. Generate a random string for the handle instead.
			newChannel.Name = model.NewId()
			newChannel = SlackSanitiseChannelProperties(newChannel)
		}

		if mChannel == nil {
			// Haven't found an existing channel to merge with. Try importing it as a new one.
			mChannel = a.OldImportChannel(&newChannel, sChannel, users)
			if mChannel == nil {
				mlog.Warn(fmt.Sprintf("Slack Import: Unable to import Slack channel: %s.", newChannel.DisplayName))
				importerLog.WriteString(utils.T("api.slackimport.slack_add_channels.import_failed", map[string]interface{}{"DisplayName": newChannel.DisplayName}))
				continue
			}
		}

		// Members for direct and group channels are added during the creation of the channel in the OldImportChannel function
		if sChannel.Type == model.CHANNEL_OPEN || sChannel.Type == model.CHANNEL_PRIVATE {
			a.addSlackUsersToChannel(sChannel.Members, users, mChannel, importerLog)
		}
		importerLog.WriteString(newChannel.DisplayName + "\r\n")
		addedChannels[sChannel.Id] = mChannel
		a.SlackAddPosts(teamId, mChannel, posts[sChannel.Name], users, uploads, botUser)
	}

	return addedChannels
}

func SlackConvertUserMentions(users []SlackUser, posts map[string][]SlackPost) map[string][]SlackPost {
	var regexes = make(map[string]*regexp.Regexp, len(users))
	for _, user := range users {
		r, err := regexp.Compile("<@" + user.Id + `(\|` + user.Username + ")?>")
		if err != nil {
			mlog.Warn(fmt.Sprintf("Slack Import: Unable to compile the @mention, matching regular expression for the Slack user %v (id=%v).", user.Id, user.Username), mlog.String("user_id", user.Id))
			continue
		}
		regexes["@"+user.Username] = r
	}

	// Special cases.
	regexes["@here"], _ = regexp.Compile(`<!here\|@here>`)
	regexes["@channel"], _ = regexp.Compile("<!channel>")
	regexes["@all"], _ = regexp.Compile("<!everyone>")

	for channelName, channelPosts := range posts {
		for postIdx, post := range channelPosts {
			for mention, r := range regexes {
				post.Text = r.ReplaceAllString(post.Text, mention)
				posts[channelName][postIdx] = post
			}
		}
	}

	return posts
}

func SlackConvertChannelMentions(channels []SlackChannel, posts map[string][]SlackPost) map[string][]SlackPost {
	var regexes = make(map[string]*regexp.Regexp, len(channels))
	for _, channel := range channels {
		r, err := regexp.Compile("<#" + channel.Id + `(\|` + channel.Name + ")?>")
		if err != nil {
			mlog.Warn(fmt.Sprintf("Slack Import: Unable to compile the !channel, matching regular expression for the Slack channel %v (id=%v).", channel.Id, channel.Name))
			continue
		}
		regexes["~"+channel.Name] = r
	}

	for channelName, channelPosts := range posts {
		for postIdx, post := range channelPosts {
			for channelReplace, r := range regexes {
				post.Text = r.ReplaceAllString(post.Text, channelReplace)
				posts[channelName][postIdx] = post
			}
		}
	}

	return posts
}

func SlackConvertPostsMarkup(posts map[string][]SlackPost) map[string][]SlackPost {
	regexReplaceAllString := []struct {
		regex *regexp.Regexp
		rpl   string
	}{
		// URL
		{
			regexp.MustCompile(`<([^|<>]+)\|([^|<>]+)>`),
			"[$2]($1)",
		},
		// bold
		{
			regexp.MustCompile(`(^|[\s.;,])\*(\S[^*\n]+)\*`),
			"$1**$2**",
		},
		// strikethrough
		{
			regexp.MustCompile(`(^|[\s.;,])\~(\S[^~\n]+)\~`),
			"$1~~$2~~",
		},
		// single paragraph blockquote
		// Slack converts > character to &gt;
		{
			regexp.MustCompile(`(?sm)^&gt;`),
			">",
		},
	}

	regexReplaceAllStringFunc := []struct {
		regex *regexp.Regexp
		fn    func(string) string
	}{
		// multiple paragraphs blockquotes
		{
			regexp.MustCompile(`(?sm)^>&gt;&gt;(.+)$`),
			func(src string) string {
				// remove >>> prefix, might have leading \n
				prefixRegexp := regexp.MustCompile(`^([\n])?>&gt;&gt;(.*)`)
				src = prefixRegexp.ReplaceAllString(src, "$1$2")
				// append > to start of line
				appendRegexp := regexp.MustCompile(`(?m)^`)
				return appendRegexp.ReplaceAllString(src, ">$0")
			},
		},
	}

	for channelName, channelPosts := range posts {
		for postIdx, post := range channelPosts {
			result := post.Text

			for _, rule := range regexReplaceAllString {
				result = rule.regex.ReplaceAllString(result, rule.rpl)
			}

			for _, rule := range regexReplaceAllStringFunc {
				result = rule.regex.ReplaceAllStringFunc(result, rule.fn)
			}
			posts[channelName][postIdx].Text = result
		}
	}

	return posts
}

func (a *App) SlackImport(fileData multipart.File, fileSize int64, teamID string) (*model.AppError, *bytes.Buffer) {
	// Create log file
	log := bytes.NewBufferString(utils.T("api.slackimport.slack_import.log"))

	zipreader, err := zip.NewReader(fileData, fileSize)
	if err != nil || zipreader.File == nil {
		log.WriteString(utils.T("api.slackimport.slack_import.zip.app_error"))
		return model.NewAppError("SlackImport", "api.slackimport.slack_import.zip.app_error", nil, err.Error(), http.StatusBadRequest), log
	}

	var channels []SlackChannel
	var publicChannels []SlackChannel
	var privateChannels []SlackChannel
	var groupChannels []SlackChannel
	var directChannels []SlackChannel

	var users []SlackUser
	posts := make(map[string][]SlackPost)
	uploads := make(map[string]*zip.File)
	for _, file := range zipreader.File {
		reader, err := file.Open()
		if err != nil {
			log.WriteString(utils.T("api.slackimport.slack_import.open.app_error", map[string]interface{}{"Filename": file.Name}))
			return model.NewAppError("SlackImport", "api.slackimport.slack_import.open.app_error", map[string]interface{}{"Filename": file.Name}, err.Error(), http.StatusInternalServerError), log
		}
		if file.Name == "channels.json" {
			publicChannels, _ = SlackParseChannels(reader, model.CHANNEL_OPEN)
			channels = append(channels, publicChannels...)
		} else if file.Name == "dms.json" {
			directChannels, _ = SlackParseChannels(reader, model.CHANNEL_DIRECT)
			channels = append(channels, directChannels...)
		} else if file.Name == "groups.json" {
			privateChannels, _ = SlackParseChannels(reader, model.CHANNEL_PRIVATE)
			channels = append(channels, privateChannels...)
		} else if file.Name == "mpims.json" {
			groupChannels, _ = SlackParseChannels(reader, model.CHANNEL_GROUP)
			channels = append(channels, groupChannels...)
		} else if file.Name == "users.json" {
			users, _ = SlackParseUsers(reader)
		} else {
			spl := strings.Split(file.Name, "/")
			if len(spl) == 2 && strings.HasSuffix(spl[1], ".json") {
				newposts, _ := SlackParsePosts(reader)
				channel := spl[0]
				if _, ok := posts[channel]; !ok {
					posts[channel] = newposts
				} else {
					posts[channel] = append(posts[channel], newposts...)
				}
			} else if len(spl) == 3 && spl[0] == "__uploads" {
				uploads[spl[1]] = file
			}
		}
	}

	posts = SlackConvertUserMentions(users, posts)
	posts = SlackConvertChannelMentions(channels, posts)
	posts = SlackConvertPostsMarkup(posts)

	addedUsers := a.SlackAddUsers(teamID, users, log)
	botUser := a.SlackAddBotUser(teamID, log)

	a.SlackAddChannels(teamID, channels, posts, addedUsers, uploads, botUser, log)

	if botUser != nil {
		a.deactivateSlackBotUser(botUser)
	}

	a.InvalidateAllCaches()

	log.WriteString(utils.T("api.slackimport.slack_import.notes"))
	log.WriteString("=======\r\n\r\n")

	log.WriteString(utils.T("api.slackimport.slack_import.note1"))
	log.WriteString(utils.T("api.slackimport.slack_import.note2"))
	log.WriteString(utils.T("api.slackimport.slack_import.note3"))

	return nil, log
}

//
// -- Old SlackImport Functions --
// Import functions are suitable for entering posts and users into the database without
// some of the usual checks. (IsValid is still run)
//

func (a *App) OldImportPost(post *model.Post) string {
	// Workaround for empty messages, which may be the case if they are webhook posts.
	firstIteration := true
	firstPostId := ""
	if post.ParentId != "" {
		firstPostId = post.ParentId
	}
	maxPostSize := a.MaxPostSize()
	for messageRuneCount := utf8.RuneCountInString(post.Message); messageRuneCount > 0 || firstIteration; messageRuneCount = utf8.RuneCountInString(post.Message) {
		var remainder string
		if messageRuneCount > maxPostSize {
			remainder = string(([]rune(post.Message))[maxPostSize:])
			post.Message = truncateRunes(post.Message, maxPostSize)
		} else {
			remainder = ""
		}

		post.Hashtags, _ = model.ParseHashtags(post.Message)

		post.RootId = firstPostId
		post.ParentId = firstPostId

		_, err := a.Srv.Store.Post().Save(post)
		if err != nil {
			mlog.Debug(fmt.Sprintf("Error saving post. user=%v, message=%v", post.UserId, post.Message))
		}

		if firstIteration {
			if firstPostId == "" {
				firstPostId = post.Id
			}
			for _, fileId := range post.FileIds {
				if err := a.Srv.Store.FileInfo().AttachToPost(fileId, post.Id, post.UserId); err != nil {
					mlog.Error(fmt.Sprintf("Error attaching files to post. postId=%v, fileIds=%v, message=%v", post.Id, post.FileIds, err), mlog.String("post_id", post.Id))
				}
			}
			post.FileIds = nil
		}

		post.Id = ""
		post.CreateAt++
		post.Message = remainder
		firstIteration = false
	}
	return firstPostId
}

func (a *App) OldImportUser(team *model.Team, user *model.User) *model.User {
	user.MakeNonNil()

	user.Roles = model.SYSTEM_USER_ROLE_ID

	ruser, err := a.Srv.Store.User().Save(user)
	if err != nil {
		mlog.Error(fmt.Sprintf("Error saving user. err=%v", err))
		return nil
	}

	if _, err = a.Srv.Store.User().VerifyEmail(ruser.Id, ruser.Email); err != nil {
		mlog.Error(fmt.Sprintf("Failed to set email verified err=%v", err))
	}

	if err = a.JoinUserToTeam(team, user, ""); err != nil {
		mlog.Error(fmt.Sprintf("Failed to join team when importing err=%v", err))
	}

	return ruser
}

func (a *App) OldImportChannel(channel *model.Channel, sChannel SlackChannel, users map[string]*model.User) *model.Channel {
	if channel.Type == model.CHANNEL_DIRECT {
		sc, err := a.createDirectChannel(users[sChannel.Members[0]].Id, users[sChannel.Members[1]].Id)
		if err != nil {
			return nil
		}

		return sc
	}

	// check if direct channel has less than 8 members and if not import as private channel instead
	if channel.Type == model.CHANNEL_GROUP && len(sChannel.Members) < 8 {
		members := make([]string, len(sChannel.Members))

		for i := range sChannel.Members {
			members[i] = users[sChannel.Members[i]].Id
		}

		sc, err := a.createGroupChannel(members, users[sChannel.Creator].Id)
		if err != nil {
			return nil
		}

		return sc
	} else if channel.Type == model.CHANNEL_GROUP {
		channel.Type = model.CHANNEL_PRIVATE
		sc, err := a.CreateChannel(channel, false)
		if err != nil {
			return nil
		}

		return sc
	}

	sc, err := a.Srv.Store.Channel().Save(channel, *a.Config().TeamSettings.MaxChannelsPerTeam)
	if err != nil {
		return nil
	}

	return sc
}

func (a *App) OldImportFile(timestamp time.Time, file io.Reader, teamId string, channelId string, userId string, fileName string) (*model.FileInfo, error) {
	buf := bytes.NewBuffer(nil)
	io.Copy(buf, file)
	data := buf.Bytes()

	fileInfo, err := a.DoUploadFile(timestamp, teamId, channelId, userId, fileName, data)
	if err != nil {
		return nil, err
	}

	if fileInfo.IsImage() && fileInfo.MimeType != "image/svg+xml" {
		img, width, height := prepareImage(data)
		if img != nil {
			a.generateThumbnailImage(img, fileInfo.ThumbnailPath, width, height)
			a.generatePreviewImage(img, fileInfo.PreviewPath, width)
		}
	}

	return fileInfo, nil
}

func (a *App) OldImportIncomingWebhookPost(post *model.Post, props model.StringInterface) string {
	linkWithTextRegex := regexp.MustCompile(`<([^<\|]+)\|([^>]+)>`)
	post.Message = linkWithTextRegex.ReplaceAllString(post.Message, "[${2}](${1})")

	post.AddProp("from_webhook", "true")

	if _, ok := props["override_username"]; !ok {
		post.AddProp("override_username", model.DEFAULT_WEBHOOK_USERNAME)
	}

	if len(props) > 0 {
		for key, val := range props {
			if key == "attachments" {
				if attachments, success := val.([]*model.SlackAttachment); success {
					model.ParseSlackAttachment(post, attachments)
				}
			} else if key != "from_webhook" {
				post.AddProp(key, val)
			}
		}
	}

	return a.OldImportPost(post)
}<|MERGE_RESOLUTION|>--- conflicted
+++ resolved
@@ -25,14 +25,6 @@
 )
 
 type SlackChannel struct {
-<<<<<<< HEAD
-	Id      string            `json:"id"`
-	Name    string            `json:"name"`
-	Members []string          `json:"members"`
-	Topic   map[string]string `json:"topic"`
-	Purpose map[string]string `json:"purpose"`
-	Type    string
-=======
 	Id      string          `json:"id"`
 	Name    string          `json:"name"`
 	Creator string          `json:"creator"`
@@ -44,7 +36,6 @@
 
 type SlackChannelSub struct {
 	Value string `json:"value"`
->>>>>>> bd152c65
 }
 
 type SlackProfile struct {
